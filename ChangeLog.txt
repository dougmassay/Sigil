--- conflicted
+++ resolved
@@ -1,87 +1,83 @@
-<<<<<<< HEAD
-Sigil v0.1.4 <ADD DATE>
-    - fixed rare issue with SGF importing that displayed all body text underlined (issue #118)
-=======
-Sigil v0.1.4 <ADD DATE>
-    - fixed display of the Sigil chapter break in Book View: the red double-line now
-    properly appears after all images (issue #117)
->>>>>>> d7e3a1bb
-    - added support for importing images referenced in SVG elements in HTML import
-    - HTML importing now defaults to a locale-aware codec if one is not detected in the HTML stream;
-    previously the fallback codec was UTF-8; this change should improve importing of old HTML
-    documents (issue #113)
-
-Sigil v0.1.3 2009.09.02.
-    - implemented a work-around for a bug in Qt causing documents with "us-ascii" encoding
-    specified in the XML declaration to crash Sigil (issue #109)
-    - resource path updating rewritten; should be more robust
-    - fixed an issue where EPUB files from Google Books could not be opened (issue #106)
-    - fixed regression for storing the folder from which the user last imported an image (issue #105)  
-    - refactored HTML file import resource loading: should be a lot more robust now
-    - fixed an issue with loading HTML files that reference the same images multiple times (issue #90)
-    - implemented non-live View position synchronization; the Views are now synced
-    by HTML element: moving the caret in one View will center the other View (upon switching)
-    to the same HTML element that held the caret in the first View (issue #8)
-    - newlines are now removed from TOC headings to avoid rendering problems in ADE (issue #96)
-    - Sigil now creates a unique book identifier (if one is not provided by the user)
-    using the UUID standard instead of a radnom sequence of characters and numbers;
-    the old "SigilGEN" scheme is replaced with "UUID"
-    - initial support for calibre interoperability (issue #94)
-    - book updates from TOC editor are now faster and have a much smaller memory overhead
-    - fixed issue with removing headings from TOC in TOC editor (issue #88, part 2 and issue #21);
-    also made TOC editor updates to headings MUCH more robust
-    - all headings are now by default included in TOC... heuristics for "guessing" which
-    headings the users wants have been removed (issue #88, part 1)
-    - fixed critical issue with Sigil hanging when loading certain SGF files (issue #87)
-    - fixed rare issue with duplicate image loading (issue #86)
-    - implemented a workaround for a webkit bug causing the first character of a heading
-    created after a chapter break to be displayed incorrectly (issue #78)
-    - the "makedmg" target for Macs is not build by default anymore and needs to be
-    invoked directly; this was done to speed rebuilds
-    - Macs now have a standard multiple document interface: opening a new file opens it
-    in a new window, not in the old one (issue #22)
-    - fixed a bug with warning dialog not informing the user of unsaved changes
-    if he tried to load from the recent files list
-
-Sigil v0.1.2 2009.08.12.
-    - added the ability to specify the main publication identifier directly,
-    through the "CustomID" basic metadata property (issue #3)
-    - fixed a bug with warning dialog not informing the user of unsaved changes
-    when editing in code view (issue #30)
-    - Sigil is now a universal Mac application (ppc and i386, in 32bit) (issue #5)
-    - implemented a workaround for a bug in QTextCodec causing bad HTML codec detection (issue #74)
-    - SVG elements are not removed anymore (issue #24)
-    - inter-document HTML links are now fully supported (issue #53)
-    - fixed rare issue where CSS style rules could get duplicated when changing views
-    - fixed issue with inline style tags in OPS documents not being loaded (issue #58)
-    - Sigil can now accept a file to load as the first command line argument; this also
-    provides support for "Open With..." operating system features (issue #63)
-    - fixed an issue where the reported build time in the About dialog was actually the execution
-    time (issue #65)
-    - loading of missing files in the recent files list is now improved (issue #57)
-    - fixed a rare issue where the wrong view could be sent to the printer on print actions
-    - Sigil now creates a guide element with a cover page in the OPF if the content of the first
-    OPS document is less than 1000 characters long (issue #48)
-    - support for importing UTF-16 encoded documents (not just UTF-8)
-    - provided install target for linux; the binary is now also named "sigil"
-    (lower case 's') on Unix systems (except Mac) for the sake of convention (issue #46)
-    - removed dependency on "data" directory (issue #51)
-
-Sigil v0.1.1 2009.08.06.
-    - applied provided patch for NetBSD support
-    - fixed issue with loading images in HTML and EPUB docs that have regexp special characters
-    in filenames. (issue #39)
-    - if headings have the 'title' attribute set, it is now used as the TOC text entry. (issue #26)
-    - tags are now removed from headings before they are converted to TOC entries (issue #47)
-    - Sigil now remembers the last folder from which you loaded an image (issue #34)
-    - choosing 'cancel' in TOC editor now no longer forces the views to update
-    - fixed bug with new headings getting existing IDs. (issue #36)
-    - printing support! new file menu actions: "print" and "print preview"
-    - fixed an issue when sometimes switching between views didn't enable/disable appropriate actions
-    - fixed an issue with mixed-up CSS classes on Mac and Linux (issue #16)
-    - added line numbering for Code View (issue #9)
-    - added current line highlighting for Code View 
-    - fixed crashing bug with some calibre generated epubs (issue #16)
-
-Sigil v0.1.0  2009.08.01.
-    - initial release
+Sigil v0.1.4 <ADD DATE>
+    - fixed rare issue with SGF importing that displayed all body text underlined (issue #118)
+    - fixed display of the Sigil chapter break in Book View: the red double-line now
+    properly appears after all images (issue #117)
+    - added support for importing images referenced in SVG elements in HTML import
+    - HTML importing now defaults to a locale-aware codec if one is not detected in the HTML stream;
+    previously the fallback codec was UTF-8; this change should improve importing of old HTML
+    documents (issue #113)
+
+Sigil v0.1.3 2009.09.02.
+    - implemented a work-around for a bug in Qt causing documents with "us-ascii" encoding
+    specified in the XML declaration to crash Sigil (issue #109)
+    - resource path updating rewritten; should be more robust
+    - fixed an issue where EPUB files from Google Books could not be opened (issue #106)
+    - fixed regression for storing the folder from which the user last imported an image (issue #105)  
+    - refactored HTML file import resource loading: should be a lot more robust now
+    - fixed an issue with loading HTML files that reference the same images multiple times (issue #90)
+    - implemented non-live View position synchronization; the Views are now synced
+    by HTML element: moving the caret in one View will center the other View (upon switching)
+    to the same HTML element that held the caret in the first View (issue #8)
+    - newlines are now removed from TOC headings to avoid rendering problems in ADE (issue #96)
+    - Sigil now creates a unique book identifier (if one is not provided by the user)
+    using the UUID standard instead of a radnom sequence of characters and numbers;
+    the old "SigilGEN" scheme is replaced with "UUID"
+    - initial support for calibre interoperability (issue #94)
+    - book updates from TOC editor are now faster and have a much smaller memory overhead
+    - fixed issue with removing headings from TOC in TOC editor (issue #88, part 2 and issue #21);
+    also made TOC editor updates to headings MUCH more robust
+    - all headings are now by default included in TOC... heuristics for "guessing" which
+    headings the users wants have been removed (issue #88, part 1)
+    - fixed critical issue with Sigil hanging when loading certain SGF files (issue #87)
+    - fixed rare issue with duplicate image loading (issue #86)
+    - implemented a workaround for a webkit bug causing the first character of a heading
+    created after a chapter break to be displayed incorrectly (issue #78)
+    - the "makedmg" target for Macs is not build by default anymore and needs to be
+    invoked directly; this was done to speed rebuilds
+    - Macs now have a standard multiple document interface: opening a new file opens it
+    in a new window, not in the old one (issue #22)
+    - fixed a bug with warning dialog not informing the user of unsaved changes
+    if he tried to load from the recent files list
+
+Sigil v0.1.2 2009.08.12.
+    - added the ability to specify the main publication identifier directly,
+    through the "CustomID" basic metadata property (issue #3)
+    - fixed a bug with warning dialog not informing the user of unsaved changes
+    when editing in code view (issue #30)
+    - Sigil is now a universal Mac application (ppc and i386, in 32bit) (issue #5)
+    - implemented a workaround for a bug in QTextCodec causing bad HTML codec detection (issue #74)
+    - SVG elements are not removed anymore (issue #24)
+    - inter-document HTML links are now fully supported (issue #53)
+    - fixed rare issue where CSS style rules could get duplicated when changing views
+    - fixed issue with inline style tags in OPS documents not being loaded (issue #58)
+    - Sigil can now accept a file to load as the first command line argument; this also
+    provides support for "Open With..." operating system features (issue #63)
+    - fixed an issue where the reported build time in the About dialog was actually the execution
+    time (issue #65)
+    - loading of missing files in the recent files list is now improved (issue #57)
+    - fixed a rare issue where the wrong view could be sent to the printer on print actions
+    - Sigil now creates a guide element with a cover page in the OPF if the content of the first
+    OPS document is less than 1000 characters long (issue #48)
+    - support for importing UTF-16 encoded documents (not just UTF-8)
+    - provided install target for linux; the binary is now also named "sigil"
+    (lower case 's') on Unix systems (except Mac) for the sake of convention (issue #46)
+    - removed dependency on "data" directory (issue #51)
+
+Sigil v0.1.1 2009.08.06.
+    - applied provided patch for NetBSD support
+    - fixed issue with loading images in HTML and EPUB docs that have regexp special characters
+    in filenames. (issue #39)
+    - if headings have the 'title' attribute set, it is now used as the TOC text entry. (issue #26)
+    - tags are now removed from headings before they are converted to TOC entries (issue #47)
+    - Sigil now remembers the last folder from which you loaded an image (issue #34)
+    - choosing 'cancel' in TOC editor now no longer forces the views to update
+    - fixed bug with new headings getting existing IDs. (issue #36)
+    - printing support! new file menu actions: "print" and "print preview"
+    - fixed an issue when sometimes switching between views didn't enable/disable appropriate actions
+    - fixed an issue with mixed-up CSS classes on Mac and Linux (issue #16)
+    - added line numbering for Code View (issue #9)
+    - added current line highlighting for Code View 
+    - fixed crashing bug with some calibre generated epubs (issue #16)
+
+Sigil v0.1.0  2009.08.01.
+    - initial release