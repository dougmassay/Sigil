--- conflicted
+++ resolved
@@ -1,11 +1,7 @@
 /************************************************************************
  **
  **  Copyright (C) 2014-2023 Kevin B. Hendricks, Stratford Ontario Canada
-<<<<<<< HEAD
- **  Copyright (C) 2020-2022 Doug Massay
-=======
  **  Copyright (C) 2020-2023 Doug Massay
->>>>>>> 5167636a
  **
  **  This file is part of Sigil.
  **
