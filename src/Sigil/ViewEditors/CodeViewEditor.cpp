--- conflicted
+++ resolved
@@ -934,13 +934,8 @@
 // menu to disappear and thus be inaccessible to the user.
 void CodeViewEditor::contextMenuEvent( QContextMenuEvent *event )
 {
-<<<<<<< HEAD
-    // We block signals whle the menu is executed because we don't want the
-    // well formed check to be triggered.
-=======
     // We block signals while the menu is executed because we don't want the LostFocus/GainedFocus
     // events to be triggered which will cause the selection to be changed
->>>>>>> d7e98b0a
     blockSignals( true );
 
     QMenu *menu = createStandardContextMenu();
@@ -958,13 +953,8 @@
 
     menu->exec(event->globalPos());
     delete menu;
-<<<<<<< HEAD
-
-    blockSignals( false );
-=======
-	
+
     blockSignals(false);
->>>>>>> d7e98b0a
 }
 
 bool CodeViewEditor::AddSpellCheckContextMenu(QMenu *menu)
